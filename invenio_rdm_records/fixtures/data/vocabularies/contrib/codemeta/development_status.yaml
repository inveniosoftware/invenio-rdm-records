--- conflicted
+++ resolved
@@ -4,135 +4,87 @@
   title:
     en: "Concept"
     sv: "Koncept"
-<<<<<<< HEAD
     es: "Concepto"
+    cs: "Koncept"
   description:
     en: "Minimal or no implementation has been done yet, or the repository is only intended to be a limited example, demo, or proof-of-concept."
     sv: "Minimal eller ingen implementation har skett hittills, eller så är repositoriet enbart avsett att vara ett begränsat exempel, demo eller proof-of-concept."
     es: "Aún no se ha realizado una implementación mínima o nula, o el repositorio solo pretende ser un ejemplo limitado, una demostración o una prueba de concepto."
-=======
-    cs: "Koncept"
-  description:
-    en: "Minimal or no implementation has been done yet, or the repository is only intended to be a limited example, demo, or proof-of-concept."
-    sv: "Minimal eller ingen implementation har skett hittills, eller så är repositoriet enbart avsett att vara ett begränsat exempel, demo eller proof-of-concept."
     cs: "Minimální nebo žádná implementace zatím neproběhla, nebo je repozitář určen pouze jako omezený příklad, demo nebo důkaz konceptu."
->>>>>>> 8dfb1bc9
 - id: "wip"
   title:
     en: "Wip"
     sv: "Pågående arbete"
-<<<<<<< HEAD
     es: "En desarrollo"
+    cs: "Rozpracováno"
   description:
     en: "Initial development is in progress, but there has not yet been a stable, usable release suitable for the public."
     sv: "Initial utveckling pågår, men det finns ännu ingen stabil och användbar publik version tillgänglig."
     es: "El desarrollo inicial está en progreso, pero aún no ha habido una versión estable y utilizable adecuada para el público."
-=======
-    cs: "Rozpracováno"
-  description:
-    en: "Initial development is in progress, but there has not yet been a stable, usable release suitable for the public."
-    sv: "Initial utveckling pågår, men det finns ännu ingen stabil och användbar publik version tillgänglig."
     cs: "Probíhá počáteční vývoj, ale zatím nebyla vydána stabilní a veřejně použitelná verze."
->>>>>>> 8dfb1bc9
 - id: "suspended"
   title:
     en: "Suspended"
     sv: "Avstannad"
-<<<<<<< HEAD
     es: "Suspendido"
+    cs: "Pozastaveno"
   description:
     en: "Initial development has started, but there has not yet been a stable, usable release; work has been stopped for the time being but the author(s) intend on resuming work."
     sv: "Initial utveckling har påbörjats, men det finns ännu ingen stabil och användbar publik version tillgänglig; arbetet har avstannat för stunden men utvecklarna avser att fortsätta arbetet."
     es: "Se ha iniciado el desarrollo inicial, pero aún no ha habido una versión estable y utilizable; el trabajo se ha detenido por el momento, pero los autores tienen la intención de reanudar el trabajo."
-=======
-    cs: "Pozastaveno"
-  description:
-    en: "Initial development has started, but there has not yet been a stable, usable release; work has been stopped for the time being but the author(s) intend on resuming work."
-    sv: "Initial utveckling har påbörjats, men det finns ännu ingen stabil och användbar publik version tillgänglig; arbetet har avstannat för stunden men utvecklarna avser att fortsätta arbetet."
     cs: "Počáteční vývoj začal, ale nebyla vydána stabilní a použitelná verze; práce byly dočasně pozastaveny, ale autoři plánují pokračovat."
->>>>>>> 8dfb1bc9
 - id: "abandoned"
   title:
     en: "Abandoned"
     sv: "Övergivet"
-<<<<<<< HEAD
     es: "Abandonado"
+    cs: "Opuštěno"
   description:
     en: "Initial development has started, but there has not yet been a stable, usable release; the project has been abandoned and the author(s) do not intend on continuing development."
     sv: "Initial utveckling har påbörjats, men det finns ännu ingen stabil och användbar publik version tillgänglig; arbetet har övergivits och utvecklarna avser inte att fortsätta arbetet."
     es: "Se ha iniciado el desarrollo inicial, pero aún no ha habido una versión estable y utilizable; el proyecto ha sido abandonado y los autores no tienen la intención de continuar con el desarrollo."
-=======
-    cs: "Opuštěno"
-  description:
-    en: "Initial development has started, but there has not yet been a stable, usable release; the project has been abandoned and the author(s) do not intend on continuing development."
-    sv: "Initial utveckling har påbörjats, men det finns ännu ingen stabil och användbar publik version tillgänglig; arbetet har övergivits och utvecklarna avser inte att fortsätta arbetet."
     cs: "Vývoj začal, ale nebyla vydána stabilní verze; projekt byl opuštěn a autoři neplánují pokračovat."
->>>>>>> 8dfb1bc9
 - id: "active"
   title:
     en: "Active"
     sv: "Aktiv"
-<<<<<<< HEAD
     es: "Activo"
+    cs: "Aktivní"
   description:
     en: "The project has reached a stable, usable state and is being actively developed."
     sv: "Projektet har nått ett stabilt, användbart stadie och utvecklas aktivt."
     es: "El proyecto ha alcanzado un estado estable y utilizable y se está desarrollando activamente."
-=======
-    cs: "Aktivní"
-  description:
-    en: "The project has reached a stable, usable state and is being actively developed."
-    sv: "Projektet har nått ett stabilt, användbart stadie och utvecklas aktivt."
     cs: "Projekt dosáhl stabilního a použitelného stavu a je aktivně vyvíjen."
->>>>>>> 8dfb1bc9
 - id: "inactive"
   title:
     en: "Inactive"
     sv: "Inaktiv"
-<<<<<<< HEAD
     es: "Inactivo"
+    cs: "Neaktivní"
   description:
     en: "The project has reached a stable, usable state but is no longer being actively developed; support/maintenance will be provided as time allows."
     sv: "Projektet har nått ett stabilt, användbart stadie men utvecklas inte längre aktivt; support/underhåll kommer ske i den mån det är möjligt."
     es: "El proyecto ha alcanzado un estado estable y utilizable, pero ya no se está desarrollando activamente; se proporcionará soporte/mantenimiento según lo permita el tiempo."
-=======
-    cs: "Neaktivní"
-  description:
-    en: "The project has reached a stable, usable state but is no longer being actively developed; support/maintenance will be provided as time allows."
-    sv: "Projektet har nått ett stabilt, användbart stadie men utvecklas inte längre aktivt; support/underhåll kommer ske i den mån det är möjligt."
     cs: "Projekt je ve stabilním a použitelném stavu, ale již není aktivně vyvíjen; podpora bude poskytována dle časových možností."
->>>>>>> 8dfb1bc9
 - id: "unsupported"
   title:
     en: "Unsupported"
     sv: "Ej stödd"
-<<<<<<< HEAD
     es: "Sin soporte"
+    cs: "Nepodporovaný"
   description:
     en: "The project has reached a stable, usable state but the author(s) have ceased all work on it. A new maintainer may be desired."
     sv: "Projektet har nått ett stabilt, användbart stadie men allt utvecklingsarbete har upphört. En ny förvaltare kan vara önskvärt."
     es: "El proyecto ha alcanzado un estado estable y utilizable, pero los autores han cesado todo el trabajo en él. Se podría desear un nuevo mantenedor."
-=======
-    cs: "Nepodporovaný"
-  description:
-    en: "The project has reached a stable, usable state but the author(s) have ceased all work on it. A new maintainer may be desired."
-    sv: "Projektet har nått ett stabilt, användbart stadie men allt utvecklingsarbete har upphört. En ny förvaltare kan vara önskvärt."
     cs: "Projekt je stabilní a použitelný, ale vývoj byl ukončen. Může být žádoucí nový správce."
->>>>>>> 8dfb1bc9
 - id: "moved"
   title:
     en: "Moved"
     sv: "Flyttat"
-<<<<<<< HEAD
     es: "Movido"
+    cs: "Přesunuto"
   description:
     en: "The project has been moved to a new location, and the version at that location should be considered authoritative. This status should be accompanied by a new URL."
     sv: "Projektet har flyttat till en ny plats, och versionen på den platsen bör anses vederhäftig. Denna status bör åtföljas av en ny URL."
     es: "El proyecto se ha movido a una nueva ubicación, y la versión en esa ubicación debe considerarse autorizada. Este estado debe ir acompañado de una nueva URL."
-=======
-    cs: "Přesunuto"
-  description:
-    en: "The project has been moved to a new location, and the version at that location should be considered authoritative. This status should be accompanied by a new URL."
-    sv: "Projektet har flyttat till en ny plats, och versionen på den platsen bör anses vederhäftig. Denna status bör åtföljas av en ny URL."
-    cs: "Projekt byl přesunut a verze v novém umístění by měla být považována za oficiální. Tento stav by měl být doplněn novou URL."
->>>>>>> 8dfb1bc9
+    cs: "Projekt byl přesunut a verze v novém umístění by měla být považována za oficiální. Tento stav by měl být doplněn novou URL."