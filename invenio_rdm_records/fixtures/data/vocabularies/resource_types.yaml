- id: publication
  icon: file alternate
  props:
    csl: report
    datacite_general: Text
    datacite_type: ""
    openaire_resourceType: "0017"
    openaire_type: publication
    eurepo: info:eu-repo/semantics/other
    schema.org: https://schema.org/CreativeWork
    subtype: ""
    type: publication
    marc21_type: publication
    marc21_subtype: ""
  title:
    en: Publication
    sv: Publikation
    de: Publikation
<<<<<<< HEAD
    es: Publicación
=======
    cs: Publikace
>>>>>>> bde70f40
  tags:
    - depositable
    - linkable
- id: publication-annotationcollection
  icon: file alternate
  props:
    csl: report
    datacite_general: Collection
    datacite_type: ""
    openaire_resourceType: "0009"
    openaire_type: publication
    eurepo: info:eu-repo/semantics/technicalDocumentation
    schema.org: https://schema.org/Collection
    subtype: publication-annotationcollection
    type: publication
    marc21_type: publication
    marc21_subtype: annotationcollection
  title:
    en: Annotation collection
    sv: Annoteringssamling
    de: Anmerkungssammlung
<<<<<<< HEAD
    es: Colección de anotaciones
=======
    cs: Kolekce anotací
>>>>>>> bde70f40
  tags:
    - depositable
    - linkable
- id: publication-book
  icon: file alternate
  props:
    csl: book
    datacite_general: Book
    datacite_type: ""
    openaire_resourceType: "0002"
    openaire_type: publication
    eurepo: info:eu-repo/semantics/book
    schema.org: https://schema.org/Book
    subtype: publication-book
    type: publication
    marc21_type: publication
    marc21_subtype: book
  title:
    en: Book
    sv: Bok
    de: Buch
<<<<<<< HEAD
    es: Libro
=======
    cs: Kniha
>>>>>>> bde70f40
  tags:
    - depositable
    - linkable
- id: publication-section
  icon: file alternate
  props:
    csl: chapter
    datacite_general: BookChapter
    datacite_type: ""
    openaire_resourceType: "0013"
    openaire_type: publication
    eurepo: info:eu-repo/semantics/bookPart
    schema.org: https://schema.org/ScholarlyArticle
    subtype: publication-section
    type: publication
    marc21_type: publication
    marc21_subtype: section
  title:
    en: Book chapter
    sv: Bokkapitel
    de: Buchkapitel
<<<<<<< HEAD
    es: Capítulo de libro
=======
    cs: Kapitola v knize
>>>>>>> bde70f40
  tags:
    - depositable
    - linkable
- id: publication-conferencepaper
  icon: file alternate
  props:
    csl: paper-conference
    datacite_general: ConferencePaper
    datacite_type: ""
    openaire_resourceType: "0004"
    openaire_type: publication
    eurepo: info:eu-repo/semantics/conferencePaper
    schema.org: https://schema.org/ScholarlyArticle
    subtype: publication-conferencepaper
    type: publication
    marc21_type: publication
    marc21_subtype: conferencepaper
  title:
    en: Conference paper
    sv: Konferensbidrag
    de: Konferenzbeitrag
<<<<<<< HEAD
    es: Ponencia de conferencia
=======
    cs: Konferenční příspěvek
>>>>>>> bde70f40
  tags:
    - depositable
    - linkable
- id: publication-conferenceproceeding
  icon: file alternate
  props:
    csl: paper-conference
    datacite_general: ConferenceProceeding
    datacite_type: ""
    openaire_resourceType: "0004"
    openaire_type: publication
    eurepo: info:eu-repo/semantics/conferenceProceedings
    schema.org: https://schema.org/ScholarlyArticle
    subtype: publication-conferenceproceeding
    type: publication
    marc21_type: publication
    marc21_subtype: conferenceproceeding
  title:
    en: Conference proceeding
    sv: Konferenshandling
    de: Tagungsband
<<<<<<< HEAD
    es: Actas de congreso
=======
    cs: Sborník konference
>>>>>>> bde70f40
  tags:
    - depositable
    - linkable
- id: publication-datamanagementplan
  icon: file alternate
  props:
    csl: report
    datacite_general: OutputManagementPlan
    datacite_type: ""
    openaire_resourceType: "0045"
    openaire_type: publication
    eurepo: info:eu-repo/semantics/technicalDocumentation
    schema.org: https://schema.org/CreativeWork
    subtype: publication-datamanagementplan
    type: publication
    marc21_type: publication
    marc21_subtype: datamanagementplan
  title:
    en: Output management plan
    sv: Outputhanteringsplan
    de: Outputmanagementplan
<<<<<<< HEAD
    es: Plan de gestión de resultados
=======
    cs: Plán správy dat
>>>>>>> bde70f40
  tags:
    - depositable
    - linkable
- id: publication-journal
  icon: file alternate
  props:
    csl: journal
    datacite_general: Journal
    datacite_type: ""
    openaire_resourceType: "0043"
    openaire_type: publication
    eurepo: info:eu-repo/semantics/article
    schema.org: https://schema.org/ScholarlyArticle
    subtype: publication-journal
    type: publication
    marc21_type: publication
    marc21_subtype: journal
  title:
    en: Journal
    sv: Tidskrift
    de: Zeitschrift
<<<<<<< HEAD
    es: Revista
=======
    cs: Časopis
>>>>>>> bde70f40
  tags:
    - depositable
    - linkable
- id: publication-article
  icon: file alternate
  props:
    csl: article-journal
    datacite_general: JournalArticle
    datacite_type: ""
    openaire_resourceType: "0001"
    openaire_type: publication
    eurepo: info:eu-repo/semantics/article
    schema.org: https://schema.org/ScholarlyArticle
    subtype: publication-article
    type: publication
    marc21_type: publication
    marc21_subtype: article
  title:
    en: Journal article
    sv: Tidskriftsartikel
    de: Zeitschriftenartikel
<<<<<<< HEAD
    es: Artículo de revista
=======
    cs: Článek v časopise
>>>>>>> bde70f40
  tags:
    - depositable
    - linkable
- id: publication-patent
  icon: file alternate
  props:
    csl: patent
    datacite_general: Text
    datacite_type: Patent
    openaire_resourceType: "0019"
    openaire_type: publication
    eurepo: info:eu-repo/semantics/patent
    schema.org: https://schema.org/CreativeWork
    subtype: publication-patent
    type: publication
    marc21_type: publication
    marc21_subtype: patent
  title:
    en: Patent
    sv: Patent
    de: Patent
<<<<<<< HEAD
    es: Patente
=======
    cs: Patent
>>>>>>> bde70f40
  tags:
    - depositable
    - linkable
- id: publication-peerreview
  icon: file alternate
  props:
    csl: article
    datacite_general: PeerReview
    datacite_type: ""
    openaire_resourceType: "0015"
    openaire_type: publication
    eurepo: info:eu-repo/semantics/review
    schema.org: https://schema.org/ScholarlyArticle
    subtype: publication-peerreview
    type: publication
    marc21_type: publication
    marc21_subtype: peerreview
  title:
    en: Peer review
    sv: Peer review
    de: Peer Review
<<<<<<< HEAD
    es: Revisión por pares
=======
    cs: Recenze
>>>>>>> bde70f40
  tags:
    - depositable
    - linkable
- id: publication-preprint
  icon: file alternate
  props:
    csl: article
    datacite_general: Preprint
    datacite_type: ""
    openaire_resourceType: "0016"
    openaire_type: publication
    eurepo: info:eu-repo/semantics/preprint
    schema.org: https://schema.org/ScholarlyArticle
    subtype: publication-preprint
    type: publication
    marc21_type: publication
    marc21_subtype: preprint
  title:
    en: Preprint
    sv: Preprint
    de: Preprint
<<<<<<< HEAD
    es: Preimpresión
=======
    cs: Preprint
>>>>>>> bde70f40
  tags:
    - depositable
    - linkable
- id: publication-deliverable
  icon: file alternate
  props:
    csl: report
    datacite_general: Text
    datacite_type: Project deliverable
    openaire_resourceType: "0034"
    openaire_type: publication
    eurepo: info:eu-repo/semantics/report
    schema.org: https://schema.org/CreativeWork
    subtype: publication-deliverable
    type: publication
    marc21_type: publication
    marc21_subtype: deliverable
  title:
    en: Project deliverable
    sv: Projektresultat
    de: Projektergebnis
<<<<<<< HEAD
    es: Entregable de proyecto
=======
    cs: Výstup projektu
>>>>>>> bde70f40
  tags:
    - depositable
    - linkable
- id: publication-milestone
  icon: file alternate
  props:
    csl: report
    datacite_general: Text
    datacite_type: Project milestone
    openaire_resourceType: "0035"
    openaire_type: publication
    eurepo: info:eu-repo/semantics/report
    schema.org: https://schema.org/CreativeWork
    subtype: publication-milestone
    type: publication
    marc21_type: publication
    marc21_subtype: milestone
  title:
    en: Project milestone
    sv: Milstolpe för projektet
    de: Projektmeilenstein
<<<<<<< HEAD
    es: Hito de proyecto
=======
    cs: Mezník projektu
>>>>>>> bde70f40
  tags:
    - depositable
    - linkable
- id: publication-proposal
  icon: file alternate
  props:
    csl: article
    datacite_general: Text
    datacite_type: Proposal
    openaire_resourceType: "0036"
    openaire_type: publication
    eurepo: info:eu-repo/semantics/researchProposal
    schema.org: https://schema.org/CreativeWork
    subtype: publication-proposal
    type: publication
    marc21_type: publication
    marc21_subtype: proposal
  title:
    en: Proposal
    sv: Förslag
    de: Antrag
<<<<<<< HEAD
    es: Propuesta
=======
    cs: Návrh
>>>>>>> bde70f40
  tags:
    - depositable
    - linkable
- id: publication-report
  icon: file alternate
  props:
    csl: article
    datacite_general: Report
    datacite_type: ""
    openaire_resourceType: "0017"
    openaire_type: publication
    eurepo: info:eu-repo/semantics/report
    schema.org: https://schema.org/ScholarlyArticle
    subtype: publication-report
    type: publication
    marc21_type: publication
    marc21_subtype: report
  title:
    en: Report
    sv: Rapport
    de: Bericht
<<<<<<< HEAD
    es: Informe
=======
    cs: Zpráva
>>>>>>> bde70f40
  tags:
    - depositable
    - linkable
- id: publication-softwaredocumentation
  icon: file alternate
  props:
    csl: article
    datacite_general: Text
    datacite_type: Software documentation
    openaire_resourceType: "0009"
    openaire_type: publication
    eurepo: info:eu-repo/semantics/technicalDocumentation
    schema.org: https://schema.org/CreativeWork
    subtype: publication-softwaredocumentation
    type: publication
    marc21_type: publication
    marc21_subtype: softwaredocumentation
  title:
    en: Software documentation
    sv: Mjukvarudokumentation
    de: Softwaredokumentation
<<<<<<< HEAD
    es: Documentación de software
=======
    cs: Dokumentace softwaru
>>>>>>> bde70f40
  tags:
    - depositable
    - linkable
- id: publication-taxonomictreatment
  icon: file alternate
  props:
    csl: article
    datacite_general: Text
    datacite_type: Taxonomic treatment
    openaire_resourceType: "0020"
    openaire_type: publication
    eurepo: info:eu-repo/semantics/other
    schema.org: https://schema.org/ScholarlyArticle
    subtype: publication-taxonomictreatment
    type: publication
    marc21_type: publication
    marc21_subtype: taxonomictreatment
  title:
    en: Taxonomic treatment
    sv: Taxonomisk behandling
    de: Taxonomische Behandlung
<<<<<<< HEAD
    es: Tratamiento taxonómico
=======
    cs: Taxonomické zpracování
>>>>>>> bde70f40
  tags:
    - depositable
    - linkable
- id: publication-technicalnote
  icon: file alternate
  props:
    csl: article
    datacite_general: Text
    datacite_type: Technical note
    openaire_resourceType: "0009"
    openaire_type: publication
    eurepo: info:eu-repo/semantics/technicalDocumentation
    schema.org: https://schema.org/ScholarlyArticle
    subtype: publication-technicalnote
    type: publication
    marc21_type: publication
    marc21_subtype: technicalnote
  title:
    en: Technical note
    sv: Technical note
    de: Technical Note
<<<<<<< HEAD
    es: Nota técnica
=======
    cs: Technická poznámka
>>>>>>> bde70f40
  tags:
    - depositable
    - linkable
- id: publication-thesis
  icon: file alternate
  props:
    csl: thesis
    datacite_general: Text
    datacite_type: Thesis
    openaire_resourceType: "0006"
    openaire_type: publication
    eurepo: info:eu-repo/semantics/doctoralThesis
    schema.org: https://schema.org/Thesis
    subtype: publication-thesis
    type: publication
    marc21_type: publication
    marc21_subtype: thesis
  title:
    en: Thesis
    sv: Avhandling
    de: Abschlussarbeit
<<<<<<< HEAD
    es: Tesis
=======
    cs: Závěrečná práce
>>>>>>> bde70f40
  tags:
    - depositable
    - linkable
- id: publication-workingpaper
  icon: file alternate
  props:
    csl: article
    datacite_general: Text
    datacite_type: Working paper
    openaire_resourceType: "0014"
    openaire_type: publication
    eurepo: info:eu-repo/semantics/workingPaper
    schema.org: https://schema.org/ScholarlyArticle
    subtype: publication-workingpaper
    type: publication
    marc21_type: publication
    marc21_subtype: workingpaper
  title:
    en: Working paper
    sv: Arbetsdokument
    de: Arbeitspapier
<<<<<<< HEAD
    es: Documento de trabajo
=======
    cs: Pracovní dokument
>>>>>>> bde70f40
  tags:
    - depositable
    - linkable
- id: publication-datapaper
  icon: file alternate
  props:
    csl: article
    datacite_general: DataPaper
    datacite_type: ""
    openaire_resourceType: "0031"
    openaire_type: publication
    eurepo: info:eu-repo/semantics/workingPaper
    schema.org: https://schema.org/ScholarlyArticle
    subtype: publication-datapaper
    type: publication
    marc21_type: publication
    marc21_subtype: datapaper
  title:
    en: Data paper
    sv: Datadokument
    de: Datenpapier
<<<<<<< HEAD
    es: Documento de datos
=======
    cs: Datový článek
>>>>>>> bde70f40
  tags:
    - depositable
    - linkable
- id: publication-dissertation
  icon: file alternate
  props:
    csl: article
    datacite_general: Dissertation
    datacite_type: ""
    openaire_resourceType: "0044"
    openaire_type: publication
    eurepo: info:eu-repo/semantics/other
    schema.org: https://schema.org/Thesis
    subtype: publication-dissertation
    type: publication
    marc21_type: publication
    marc21_subtype: dissertation
  title:
    en: Dissertation
    sv: Avhandling
    de: Dissertation
<<<<<<< HEAD
    es: Disertación
=======
    cs: Disertační práce
>>>>>>> bde70f40
  tags:
    - depositable
    - linkable
- id: publication-standard
  icon: file alternate
  props:
    csl: article
    datacite_general: Standard
    datacite_type: ""
    openaire_resourceType: "0038"
    openaire_type: publication
    eurepo: info:eu-repo/semantics/other
    schema.org: https://schema.org/other
    subtype: publication-standard
    type: publication
    marc21_type: publication
    marc21_subtype: standard
  title:
    en: Standard
    sv: Standard
    de: Standard
<<<<<<< HEAD
    es: Estándard
=======
    cs: Standard
>>>>>>> bde70f40
  tags:
    - depositable
    - linkable
- id: publication-other
  icon: file alternate
  props:
    csl: article
    datacite_general: Text
    datacite_type: Other
    openaire_resourceType: "0020"
    openaire_type: publication
    eurepo: info:eu-repo/semantics/other
    schema.org: https://schema.org/CreativeWork
    subtype: publication-other
    type: publication
    marc21_type: publication
    marc21_subtype: other
  title:
    en: Other
    sv: Övrig
    de: Sonstige
<<<<<<< HEAD
    es: Otro
=======
    cs: Jiné
>>>>>>> bde70f40
  tags:
    - depositable
    - linkable
- id: poster
  icon: columns
  props:
    csl: graphic
    datacite_general: Text
    datacite_type: Poster
    openaire_resourceType: "0004"
    openaire_type: publication
    eurepo: info:eu-repo/semantics/conferencePoster
    schema.org: https://schema.org/CreativeWork
    subtype: ""
    type: poster
    marc21_type: poster
    marc21_subtype: ""
  title:
    en: Poster
    sv: Poster
    de: Poster
<<<<<<< HEAD
    es: Póster
=======
    cs: Poster
>>>>>>> bde70f40
  tags:
    - depositable
    - linkable
- id: presentation
  icon: group
  props:
    csl: speech
    datacite_general: Text
    datacite_type: Presentation
    openaire_resourceType: "0004"
    openaire_type: publication
    eurepo: info:eu-repo/semantics/lecture
    schema.org: https://schema.org/PresentationDigitalDocument
    subtype: ""
    type: presentation
    marc21_type: presentation
    marc21_subtype: ""
  title:
    en: Presentation
    sv: Presentation
    de: Präsentation
<<<<<<< HEAD
    es: Presentación
=======
    cs: Prezentace
>>>>>>> bde70f40
  tags:
    - depositable
    - linkable
- id: event
  icon: calendar alternate outline
  props:
    csl: event
    datacite_general: Event
    datacite_type: ""
    openaire_resourceType: "0023"
    openaire_type: publication
    eurepo: info:eu-repo/semantics/other
    schema.org: https://schema.org/Event
    subtype: ""
    type: event
    marc21_type: event
    marc21_subtype: ""
  title:
    en: Event
    sv: Evenemang
    de: Veranstaltung
<<<<<<< HEAD
    es: Evento
=======
    cs: Událost
>>>>>>> bde70f40
  tags:
    - depositable
    - linkable
- id: dataset
  icon: table
  props:
    csl: dataset
    datacite_general: Dataset
    datacite_type: ""
    openaire_resourceType: "0021"
    openaire_type: dataset
    eurepo: info:eu-repo/semantics/other
    schema.org: https://schema.org/Dataset
    subtype: ""
    type: dataset
    marc21_type: dataset
    marc21_subtype: ""
  title:
    en: Dataset
    sv: Dataset
    de: Datensatz
<<<<<<< HEAD
    es: Conjunto de datos
=======
    cs: Datová sada
>>>>>>> bde70f40
  tags:
    - depositable
    - linkable
- id: image
  icon: chart bar outline
  props:
    csl: figure
    datacite_general: Image
    datacite_type: ""
    openaire_resourceType: "0025"
    openaire_type: dataset
    eurepo: info:eu-repo/semantics/other
    schema.org: https://schema.org/ImageObject
    subtype: ""
    type: image
    marc21_type: image
    marc21_subtype: ""
  title:
    en: Image
    sv: Bild
    de: Bild
<<<<<<< HEAD
    es: Imagen
=======
    cs: Obrázek
>>>>>>> bde70f40
  tags:
    - depositable
    - linkable
- id: image-figure
  icon: chart bar outline
  props:
    csl: figure
    datacite_general: Image
    datacite_type: Figure
    openaire_resourceType: "0025"
    openaire_type: dataset
    eurepo: info:eu-repo/semantics/other
    schema.org: https://schema.org/ImageObject
    subtype: image-figure
    type: image
    marc21_type: image
    marc21_subtype: figure
  title:
    en: Figure
    sv: Figur
    de: Abbildung
<<<<<<< HEAD
    es: Figura
=======
    cs: Schéma
>>>>>>> bde70f40
  tags:
    - depositable
    - linkable
- id: image-plot
  icon: chart bar outline
  props:
    csl: figure
    datacite_general: Image
    datacite_type: Plot
    openaire_resourceType: "0025"
    openaire_type: dataset
    eurepo: info:eu-repo/semantics/other
    schema.org: https://schema.org/ImageObject
    subtype: image-plot
    type: image
    marc21_type: image
    marc21_subtype: plot
  title:
    en: Plot
    sv: Plot
    de: Plot
<<<<<<< HEAD
    es: Gráfico de imagen
=======
    cs: Graf
>>>>>>> bde70f40
  tags:
    - depositable
    - linkable
- id: image-drawing
  icon: chart bar outline
  props:
    csl: graphic
    datacite_general: Image
    datacite_type: Drawing
    openaire_resourceType: "0025"
    openaire_type: dataset
    eurepo: info:eu-repo/semantics/other
    schema.org: https://schema.org/ImageObject
    subtype: image-drawing
    type: image
    marc21_type: image
    marc21_subtype: drawing
  title:
    en: Drawing
    sv: Ritning
    de: Zeichnung
<<<<<<< HEAD
    es: Dibujo
=======
    cs: Kresba
>>>>>>> bde70f40
  tags:
    - depositable
    - linkable
- id: image-diagram
  icon: chart bar outline
  props:
    csl: figure
    datacite_general: Image
    datacite_type: Diagram
    openaire_resourceType: "0025"
    openaire_type: dataset
    eurepo: info:eu-repo/semantics/other
    schema.org: https://schema.org/ImageObject
    subtype: image-diagram
    type: image
    marc21_type: image
    marc21_subtype: diagram
  title:
    en: Diagram
    sv: Diagram
    de: Diagramm
<<<<<<< HEAD
    es: Diagrama
=======
    cs: Diagram
>>>>>>> bde70f40
  tags:
    - depositable
    - linkable
- id: image-photo
  icon: chart bar outline
  props:
    csl: graphic
    datacite_general: Image
    datacite_type: Photo
    openaire_resourceType: "0025"
    openaire_type: dataset
    eurepo: info:eu-repo/semantics/other
    schema.org: https://schema.org/Photograph
    subtype: image-photo
    type: image
    marc21_type: image
    marc21_subtype: photo
  title:
    en: Photo
    sv: Foto
    de: Foto
<<<<<<< HEAD
    es: Foto
=======
    cs: Fotografie
>>>>>>> bde70f40
  tags:
    - depositable
    - linkable
- id: image-other
  icon: chart bar outline
  props:
    csl: graphic
    datacite_general: Image
    datacite_type: Other
    openaire_resourceType: "0025"
    openaire_type: dataset
    eurepo: info:eu-repo/semantics/other
    schema.org: https://schema.org/ImageObject
    subtype: image-other
    type: image
    marc21_type: image
    marc21_subtype: other
  title:
    en: Other
    sv: Övrig
    de: Sonstiges
<<<<<<< HEAD
    es: Otro
=======
    cs: Jiné
>>>>>>> bde70f40
  tags:
    - depositable
    - linkable
- id: model
  icon: chart bar outline
  props:
    csl: figure
    datacite_general: Model
    datacite_type: ""
    openaire_resourceType: "0027"
    openaire_type: dataset
    eurepo: info:eu-repo/semantics/other
    schema.org: https://schema.org/CreativeWork
    subtype: ""
    type: model
    marc21_type: model
    marc21_subtype: ""
  title:
    en: Model
    sv: Modell
    de: Modell
<<<<<<< HEAD
    es: Modelo
=======
    cs: Model
>>>>>>> bde70f40
  tags:
    - depositable
    - linkable
- id: video
  icon: film
  props:
    csl: motion_picture
    datacite_general: Audiovisual
    datacite_type: ""
    openaire_resourceType: "0033"
    openaire_type: dataset
    eurepo: info:eu-repo/semantics/other
    schema.org: https://schema.org/MediaObject
    subtype: ""
    type: video
    marc21_type: video
    marc21_subtype: ""
  title:
    en: Video
    de: Video
    sv: Video
<<<<<<< HEAD
    es: Video
=======
    cs: Video
>>>>>>> bde70f40
  tags:
    - depositable
    - linkable
- id: audio
  icon: volume up
  props:
    csl: document
    datacite_general: Sound
    datacite_type: ""
    openaire_resourceType: "0033"
    openaire_type: dataset
    eurepo: info:eu-repo/semantics/other
    schema.org: https://schema.org/MediaObject
    subtype: ""
    type: audio
    marc21_type: audio
    marc21_subtype: ""
  title:
    en: Audio
    de: Audio
    sv: Audio
<<<<<<< HEAD
    es: Audio
=======
    cs: Audio
>>>>>>> bde70f40
  tags:
    - depositable
    - linkable
- id: software
  icon: code
  props:
    csl: software
    datacite_general: Software
    datacite_type: ""
    openaire_resourceType: "0029"
    openaire_type: software
    eurepo: info:eu-repo/semantics/other
    schema.org: https://schema.org/SoftwareSourceCode
    subtype: ""
    type: software
    marc21_type: software
    marc21_subtype: ""
  title:
    en: Software
    sv: Mjukvara
    de: Software
<<<<<<< HEAD
    es: Software
=======
    cs: Software
>>>>>>> bde70f40
  tags:
    - depositable
    - linkable
- id: lesson
  icon: graduation
  props:
    csl: speech
    datacite_general: InteractiveResource
    datacite_type: ""
    openaire_resourceType: "0010"
    openaire_type: other
    eurepo: info:eu-repo/semantics/lecture
    schema.org: https://schema.org/CreativeWork
    subtype: ""
    type: lesson
    marc21_type: lesson
    marc21_subtype: ""
  title:
    en: Lesson
    sv: Lektion
    de: Unterrichtseinheit
<<<<<<< HEAD
    es: Clase
=======
    cs: Lekce
>>>>>>> bde70f40
  tags:
    - depositable
    - linkable
- id: software-computationalnotebook
  icon: code
  props:
    csl: software
    datacite_general: ComputationalNotebook
    datacite_type: ""
    openaire_resourceType: "40"
    openaire_type: software
    eurepo: info:eu-repo/semantics/other
    schema.org: https://schema.org/SoftwareSourceCode
    subtype: software-computationalnotebook
    type: software
    marc21_type: software
    marc21_subtype: computationalnotebook
  title:
    en: Computational notebook
    sv: Computational notebook
    de: Computational Notebook
<<<<<<< HEAD
    es: Cuaderno de cálculo
=======
    cs: Výpočetní notebook
>>>>>>> bde70f40
  tags:
    - depositable
    - linkable
- id: other
  icon: asterisk
  props:
    csl: article
    datacite_general: Other
    datacite_type: ""
    openaire_resourceType: "0020"
    openaire_type: other
    eurepo: info:eu-repo/semantics/other
    schema.org: https://schema.org/CreativeWork
    subtype: ""
    type: other
    marc21_type: other
    marc21_subtype: ""
  title:
    en: Other
    sv: Övrig
    de: Sonstige
<<<<<<< HEAD
    es: Otro
=======
    cs: Jiné
>>>>>>> bde70f40
  tags:
    - depositable
    - linkable
- id: physicalobject
  icon: cube
  props:
    csl: graphic
    datacite_general: PhysicalObject
    datacite_type: ""
    openaire_resourceType: "0010"
    openaire_type: other
    eurepo: info:eu-repo/semantics/other
    schema.org: https://schema.org/CreativeWork
    subtype: ""
    type: physicalobject
    marc21_type: physicalobject
    marc21_subtype: ""
  title:
    en: Physical object
    sv: Fysiskt objekt
    de: Physikalisches Objekt
<<<<<<< HEAD
    es: Objeto físico
=======
    cs: Fyzický objekt
>>>>>>> bde70f40
  tags:
    - depositable
    - linkable
- id: workflow
  icon: code fork
  props:
    csl: software
    datacite_general: Workflow
    datacite_type: ""
    openaire_resourceType: "0020"
    openaire_type: other
    eurepo: info:eu-repo/semantics/other
    schema.org: https://schema.org/CreativeWork
    subtype: ""
    type: workflow
    marc21_type: workflow
    marc21_subtype: ""
  title:
    en: Workflow
    sv: Workflow
    de: Workflow
<<<<<<< HEAD
    es: Flujo
=======
    cs: Workflow
>>>>>>> bde70f40
  tags:
    - depositable
    - linkable<|MERGE_RESOLUTION|>--- conflicted
+++ resolved
@@ -16,11 +16,8 @@
     en: Publication
     sv: Publikation
     de: Publikation
-<<<<<<< HEAD
     es: Publicación
-=======
     cs: Publikace
->>>>>>> bde70f40
   tags:
     - depositable
     - linkable
@@ -42,11 +39,8 @@
     en: Annotation collection
     sv: Annoteringssamling
     de: Anmerkungssammlung
-<<<<<<< HEAD
     es: Colección de anotaciones
-=======
     cs: Kolekce anotací
->>>>>>> bde70f40
   tags:
     - depositable
     - linkable
@@ -68,11 +62,8 @@
     en: Book
     sv: Bok
     de: Buch
-<<<<<<< HEAD
     es: Libro
-=======
     cs: Kniha
->>>>>>> bde70f40
   tags:
     - depositable
     - linkable
@@ -94,11 +85,8 @@
     en: Book chapter
     sv: Bokkapitel
     de: Buchkapitel
-<<<<<<< HEAD
     es: Capítulo de libro
-=======
     cs: Kapitola v knize
->>>>>>> bde70f40
   tags:
     - depositable
     - linkable
@@ -120,11 +108,8 @@
     en: Conference paper
     sv: Konferensbidrag
     de: Konferenzbeitrag
-<<<<<<< HEAD
     es: Ponencia de conferencia
-=======
     cs: Konferenční příspěvek
->>>>>>> bde70f40
   tags:
     - depositable
     - linkable
@@ -146,11 +131,8 @@
     en: Conference proceeding
     sv: Konferenshandling
     de: Tagungsband
-<<<<<<< HEAD
     es: Actas de congreso
-=======
     cs: Sborník konference
->>>>>>> bde70f40
   tags:
     - depositable
     - linkable
@@ -172,11 +154,8 @@
     en: Output management plan
     sv: Outputhanteringsplan
     de: Outputmanagementplan
-<<<<<<< HEAD
     es: Plan de gestión de resultados
-=======
     cs: Plán správy dat
->>>>>>> bde70f40
   tags:
     - depositable
     - linkable
@@ -198,11 +177,8 @@
     en: Journal
     sv: Tidskrift
     de: Zeitschrift
-<<<<<<< HEAD
     es: Revista
-=======
     cs: Časopis
->>>>>>> bde70f40
   tags:
     - depositable
     - linkable
@@ -224,11 +200,8 @@
     en: Journal article
     sv: Tidskriftsartikel
     de: Zeitschriftenartikel
-<<<<<<< HEAD
     es: Artículo de revista
-=======
     cs: Článek v časopise
->>>>>>> bde70f40
   tags:
     - depositable
     - linkable
@@ -250,11 +223,8 @@
     en: Patent
     sv: Patent
     de: Patent
-<<<<<<< HEAD
     es: Patente
-=======
     cs: Patent
->>>>>>> bde70f40
   tags:
     - depositable
     - linkable
@@ -276,11 +246,8 @@
     en: Peer review
     sv: Peer review
     de: Peer Review
-<<<<<<< HEAD
     es: Revisión por pares
-=======
     cs: Recenze
->>>>>>> bde70f40
   tags:
     - depositable
     - linkable
@@ -302,11 +269,8 @@
     en: Preprint
     sv: Preprint
     de: Preprint
-<<<<<<< HEAD
     es: Preimpresión
-=======
     cs: Preprint
->>>>>>> bde70f40
   tags:
     - depositable
     - linkable
@@ -328,11 +292,8 @@
     en: Project deliverable
     sv: Projektresultat
     de: Projektergebnis
-<<<<<<< HEAD
     es: Entregable de proyecto
-=======
     cs: Výstup projektu
->>>>>>> bde70f40
   tags:
     - depositable
     - linkable
@@ -354,11 +315,8 @@
     en: Project milestone
     sv: Milstolpe för projektet
     de: Projektmeilenstein
-<<<<<<< HEAD
     es: Hito de proyecto
-=======
     cs: Mezník projektu
->>>>>>> bde70f40
   tags:
     - depositable
     - linkable
@@ -380,11 +338,8 @@
     en: Proposal
     sv: Förslag
     de: Antrag
-<<<<<<< HEAD
     es: Propuesta
-=======
     cs: Návrh
->>>>>>> bde70f40
   tags:
     - depositable
     - linkable
@@ -406,11 +361,8 @@
     en: Report
     sv: Rapport
     de: Bericht
-<<<<<<< HEAD
     es: Informe
-=======
     cs: Zpráva
->>>>>>> bde70f40
   tags:
     - depositable
     - linkable
@@ -432,11 +384,8 @@
     en: Software documentation
     sv: Mjukvarudokumentation
     de: Softwaredokumentation
-<<<<<<< HEAD
     es: Documentación de software
-=======
     cs: Dokumentace softwaru
->>>>>>> bde70f40
   tags:
     - depositable
     - linkable
@@ -458,11 +407,8 @@
     en: Taxonomic treatment
     sv: Taxonomisk behandling
     de: Taxonomische Behandlung
-<<<<<<< HEAD
     es: Tratamiento taxonómico
-=======
     cs: Taxonomické zpracování
->>>>>>> bde70f40
   tags:
     - depositable
     - linkable
@@ -484,11 +430,8 @@
     en: Technical note
     sv: Technical note
     de: Technical Note
-<<<<<<< HEAD
     es: Nota técnica
-=======
     cs: Technická poznámka
->>>>>>> bde70f40
   tags:
     - depositable
     - linkable
@@ -510,11 +453,8 @@
     en: Thesis
     sv: Avhandling
     de: Abschlussarbeit
-<<<<<<< HEAD
     es: Tesis
-=======
     cs: Závěrečná práce
->>>>>>> bde70f40
   tags:
     - depositable
     - linkable
@@ -536,11 +476,8 @@
     en: Working paper
     sv: Arbetsdokument
     de: Arbeitspapier
-<<<<<<< HEAD
     es: Documento de trabajo
-=======
     cs: Pracovní dokument
->>>>>>> bde70f40
   tags:
     - depositable
     - linkable
@@ -562,11 +499,8 @@
     en: Data paper
     sv: Datadokument
     de: Datenpapier
-<<<<<<< HEAD
-    es: Documento de datos
-=======
+    es: Artículo de datos
     cs: Datový článek
->>>>>>> bde70f40
   tags:
     - depositable
     - linkable
@@ -588,11 +522,8 @@
     en: Dissertation
     sv: Avhandling
     de: Dissertation
-<<<<<<< HEAD
     es: Disertación
-=======
     cs: Disertační práce
->>>>>>> bde70f40
   tags:
     - depositable
     - linkable
@@ -614,11 +545,8 @@
     en: Standard
     sv: Standard
     de: Standard
-<<<<<<< HEAD
     es: Estándard
-=======
     cs: Standard
->>>>>>> bde70f40
   tags:
     - depositable
     - linkable
@@ -640,11 +568,8 @@
     en: Other
     sv: Övrig
     de: Sonstige
-<<<<<<< HEAD
     es: Otro
-=======
     cs: Jiné
->>>>>>> bde70f40
   tags:
     - depositable
     - linkable
@@ -666,11 +591,8 @@
     en: Poster
     sv: Poster
     de: Poster
-<<<<<<< HEAD
     es: Póster
-=======
     cs: Poster
->>>>>>> bde70f40
   tags:
     - depositable
     - linkable
@@ -692,11 +614,8 @@
     en: Presentation
     sv: Presentation
     de: Präsentation
-<<<<<<< HEAD
     es: Presentación
-=======
     cs: Prezentace
->>>>>>> bde70f40
   tags:
     - depositable
     - linkable
@@ -718,11 +637,8 @@
     en: Event
     sv: Evenemang
     de: Veranstaltung
-<<<<<<< HEAD
     es: Evento
-=======
     cs: Událost
->>>>>>> bde70f40
   tags:
     - depositable
     - linkable
@@ -744,11 +660,8 @@
     en: Dataset
     sv: Dataset
     de: Datensatz
-<<<<<<< HEAD
     es: Conjunto de datos
-=======
     cs: Datová sada
->>>>>>> bde70f40
   tags:
     - depositable
     - linkable
@@ -770,11 +683,8 @@
     en: Image
     sv: Bild
     de: Bild
-<<<<<<< HEAD
     es: Imagen
-=======
     cs: Obrázek
->>>>>>> bde70f40
   tags:
     - depositable
     - linkable
@@ -796,11 +706,8 @@
     en: Figure
     sv: Figur
     de: Abbildung
-<<<<<<< HEAD
     es: Figura
-=======
     cs: Schéma
->>>>>>> bde70f40
   tags:
     - depositable
     - linkable
@@ -822,11 +729,8 @@
     en: Plot
     sv: Plot
     de: Plot
-<<<<<<< HEAD
     es: Gráfico de imagen
-=======
     cs: Graf
->>>>>>> bde70f40
   tags:
     - depositable
     - linkable
@@ -848,11 +752,8 @@
     en: Drawing
     sv: Ritning
     de: Zeichnung
-<<<<<<< HEAD
     es: Dibujo
-=======
     cs: Kresba
->>>>>>> bde70f40
   tags:
     - depositable
     - linkable
@@ -874,11 +775,8 @@
     en: Diagram
     sv: Diagram
     de: Diagramm
-<<<<<<< HEAD
     es: Diagrama
-=======
     cs: Diagram
->>>>>>> bde70f40
   tags:
     - depositable
     - linkable
@@ -900,11 +798,8 @@
     en: Photo
     sv: Foto
     de: Foto
-<<<<<<< HEAD
     es: Foto
-=======
     cs: Fotografie
->>>>>>> bde70f40
   tags:
     - depositable
     - linkable
@@ -926,11 +821,8 @@
     en: Other
     sv: Övrig
     de: Sonstiges
-<<<<<<< HEAD
     es: Otro
-=======
     cs: Jiné
->>>>>>> bde70f40
   tags:
     - depositable
     - linkable
@@ -952,11 +844,8 @@
     en: Model
     sv: Modell
     de: Modell
-<<<<<<< HEAD
     es: Modelo
-=======
     cs: Model
->>>>>>> bde70f40
   tags:
     - depositable
     - linkable
@@ -978,11 +867,8 @@
     en: Video
     de: Video
     sv: Video
-<<<<<<< HEAD
     es: Video
-=======
     cs: Video
->>>>>>> bde70f40
   tags:
     - depositable
     - linkable
@@ -1004,11 +890,8 @@
     en: Audio
     de: Audio
     sv: Audio
-<<<<<<< HEAD
     es: Audio
-=======
     cs: Audio
->>>>>>> bde70f40
   tags:
     - depositable
     - linkable
@@ -1030,11 +913,8 @@
     en: Software
     sv: Mjukvara
     de: Software
-<<<<<<< HEAD
     es: Software
-=======
     cs: Software
->>>>>>> bde70f40
   tags:
     - depositable
     - linkable
@@ -1056,11 +936,8 @@
     en: Lesson
     sv: Lektion
     de: Unterrichtseinheit
-<<<<<<< HEAD
-    es: Clase
-=======
+    es: Lección
     cs: Lekce
->>>>>>> bde70f40
   tags:
     - depositable
     - linkable
@@ -1082,11 +959,8 @@
     en: Computational notebook
     sv: Computational notebook
     de: Computational Notebook
-<<<<<<< HEAD
     es: Cuaderno de cálculo
-=======
     cs: Výpočetní notebook
->>>>>>> bde70f40
   tags:
     - depositable
     - linkable
@@ -1108,11 +982,8 @@
     en: Other
     sv: Övrig
     de: Sonstige
-<<<<<<< HEAD
     es: Otro
-=======
     cs: Jiné
->>>>>>> bde70f40
   tags:
     - depositable
     - linkable
@@ -1134,11 +1005,8 @@
     en: Physical object
     sv: Fysiskt objekt
     de: Physikalisches Objekt
-<<<<<<< HEAD
     es: Objeto físico
-=======
     cs: Fyzický objekt
->>>>>>> bde70f40
   tags:
     - depositable
     - linkable
@@ -1160,11 +1028,8 @@
     en: Workflow
     sv: Workflow
     de: Workflow
-<<<<<<< HEAD
     es: Flujo
-=======
     cs: Workflow
->>>>>>> bde70f40
   tags:
     - depositable
     - linkable