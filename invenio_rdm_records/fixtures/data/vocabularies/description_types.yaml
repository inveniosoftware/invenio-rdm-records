- id: abstract
  props:
    datacite: Abstract
  title:
    en: Abstract
    sv: Abstract
    de: Abstract
<<<<<<< HEAD
    es: Resumen
=======
    cs: Abstrakt
>>>>>>> bde70f40
- id: methods
  props:
    datacite: Methods
  title:
    en: Methods
    sv: Metoder
    de: Methoden
<<<<<<< HEAD
    es: Métodos
=======
    cs: Metody
>>>>>>> bde70f40
- id: series-information
  props:
    datacite: SeriesInformation
  title:
    en: Series information
    sv: Information om serien
    de: Informationen zur Reihe
<<<<<<< HEAD
    es: Información de la serie
=======
    cs: Informace o sérii
>>>>>>> bde70f40
- id: table-of-contents
  props:
    datacite: TableOfContents
  title:
    en: Table of contents
    sv: Innehållsförteckning
    de: Inhaltsverzeichnis
<<<<<<< HEAD
    es: Tabla de contenido
=======
    cs: Obsah
>>>>>>> bde70f40
- id: technical-info
  props:
    datacite: TechnicalInfo
  title:
    en: Technical info
    sv: Teknisk information
    de: Technische Informationen
<<<<<<< HEAD
    es: Información técnica
=======
    cs: Technické informace
>>>>>>> bde70f40
- id: other
  props:
    datacite: Other
  title:
    en: Other
    sv: Övrig
    de: Sonstige
<<<<<<< HEAD
    es: Otro
=======
    cs: Jiné
>>>>>>> bde70f40
<|MERGE_RESOLUTION|>--- conflicted
+++ resolved
@@ -5,11 +5,8 @@
     en: Abstract
     sv: Abstract
     de: Abstract
-<<<<<<< HEAD
     es: Resumen
-=======
     cs: Abstrakt
->>>>>>> bde70f40
 - id: methods
   props:
     datacite: Methods
@@ -17,11 +14,8 @@
     en: Methods
     sv: Metoder
     de: Methoden
-<<<<<<< HEAD
     es: Métodos
-=======
     cs: Metody
->>>>>>> bde70f40
 - id: series-information
   props:
     datacite: SeriesInformation
@@ -29,11 +23,8 @@
     en: Series information
     sv: Information om serien
     de: Informationen zur Reihe
-<<<<<<< HEAD
     es: Información de la serie
-=======
     cs: Informace o sérii
->>>>>>> bde70f40
 - id: table-of-contents
   props:
     datacite: TableOfContents
@@ -41,11 +32,8 @@
     en: Table of contents
     sv: Innehållsförteckning
     de: Inhaltsverzeichnis
-<<<<<<< HEAD
     es: Tabla de contenido
-=======
     cs: Obsah
->>>>>>> bde70f40
 - id: technical-info
   props:
     datacite: TechnicalInfo
@@ -53,11 +41,8 @@
     en: Technical info
     sv: Teknisk information
     de: Technische Informationen
-<<<<<<< HEAD
     es: Información técnica
-=======
     cs: Technické informace
->>>>>>> bde70f40
 - id: other
   props:
     datacite: Other
@@ -65,8 +50,5 @@
     en: Other
     sv: Övrig
     de: Sonstige
-<<<<<<< HEAD
     es: Otro
-=======
-    cs: Jiné
->>>>>>> bde70f40
+    cs: Jiné