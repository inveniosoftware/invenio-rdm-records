--- conflicted
+++ resolved
@@ -6,11 +6,8 @@
     en: Contact person
     sv: Kontaktperson
     de: Kontaktperson
-<<<<<<< HEAD
     es: Persona de contacto
-=======
     cs: Kontaktní osoba
->>>>>>> bde70f40
 - id: datacollector
   props:
     datacite: DataCollector
@@ -19,11 +16,8 @@
     en: Data collector
     sv: Datainsamlare
     de: DatensammlerIn
-<<<<<<< HEAD
     es: Recolector de datos
-=======
     cs: Sběratel dat
->>>>>>> bde70f40
 - id: datacurator
   props:
     datacite: DataCurator
@@ -32,11 +26,8 @@
     en: Data curator
     sv: Datakurator
     de: DatenkuratorIn
-<<<<<<< HEAD
     es: Curador de datos
-=======
     cs: Kurátor dat
->>>>>>> bde70f40
 - id: datamanager
   props:
     datacite: DataManager
@@ -45,11 +36,8 @@
     en: Data manager
     sv: Dataansvarig
     de: DatenmanagerIn
-<<<<<<< HEAD
     es: Gestor de datos
-=======
     cs: Správce dat
->>>>>>> bde70f40
 - id: distributor
   props:
     datacite: Distributor
@@ -58,11 +46,8 @@
     en: Distributor
     sv: Distributör
     de: VerteilerIn
-<<<<<<< HEAD
     es: Distribuidor
-=======
     cs: Distributor
->>>>>>> bde70f40
 - id: editor
   props:
     datacite: Editor
@@ -71,11 +56,8 @@
     en: Editor
     sv: Redaktör
     de: EditorIn
-<<<<<<< HEAD
     es: Editor
-=======
     cs: Editor
->>>>>>> bde70f40
 - id: hostinginstitution
   props:
     datacite: HostingInstitution
@@ -84,11 +66,8 @@
     en: Hosting institution
     sv: Värdinstitution
     de: Bereitstellende Institution
-<<<<<<< HEAD
     es: Institución anfitriona
-=======
     cs: Hostující instituce
->>>>>>> bde70f40
 - id: producer
   props:
     datacite: Producer
@@ -97,11 +76,8 @@
     en: Producer
     sv: Producent
     de: ProduzentIn
-<<<<<<< HEAD
     es: Productor
-=======
     cs: Producent
->>>>>>> bde70f40
 - id: projectleader
   props:
     datacite: ProjectLeader
@@ -110,11 +86,8 @@
     en: Project leader
     sv: Projektledare
     de: ProjektleiterIn
-<<<<<<< HEAD
     es: Líder de proyecto
-=======
     cs: Vedoucí projektu
->>>>>>> bde70f40
 - id: projectmanager
   props:
     datacite: ProjectManager
@@ -123,11 +96,8 @@
     en: Project manager
     sv: Projektansvarig
     de: ProjektmanagerIn
-<<<<<<< HEAD
     es: Gerente de proyecto
-=======
     cs: Manažer projektu
->>>>>>> bde70f40
 - id: projectmember
   props:
     datacite: ProjectMember
@@ -136,11 +106,8 @@
     en: Project member
     sv: Projektmedlem
     de: Projektmitglied
-<<<<<<< HEAD
     es: Miembro del proyecto
-=======
     cs: Člen projektu
->>>>>>> bde70f40
 - id: registrationagency
   props:
     datacite: RegistrationAgency
@@ -149,11 +116,8 @@
     en: Registration agency
     sv: Registreringsorgan
     de: Registrierungsstelle
-<<<<<<< HEAD
     es: Agencia de registro
-=======
     cs: Registrační agentura
->>>>>>> bde70f40
 - id: registrationauthority
   props:
     datacite: RegistrationAuthority
@@ -162,11 +126,8 @@
     en: Registration authority
     sv: Registreringsmyndighet
     de: Registrierungsbehörde
-<<<<<<< HEAD
     es: Autoridad de registro
-=======
     cs: Registrační autorita
->>>>>>> bde70f40
 - id: relatedperson
   props:
     datacite: RelatedPerson
@@ -175,11 +136,8 @@
     en: Related person
     sv: Relaterad person
     de: Verwandte Person
-<<<<<<< HEAD
     es: Persona relacionada
-=======
     cs: Související osoba
->>>>>>> bde70f40
 - id: researcher
   props:
     datacite: Researcher
@@ -188,11 +146,8 @@
     en: Researcher
     sv: Forskare
     de: WissenschaftlerIn
-<<<<<<< HEAD
     es: Investigador
-=======
     cs: Výzkumník
->>>>>>> bde70f40
 - id: researchgroup
   props:
     datacite: ResearchGroup
@@ -201,11 +156,8 @@
     en: Research group
     sv: Forskningsgrupp
     de: Forschungsgruppe
-<<<<<<< HEAD
     es: Grupo de investigación
-=======
     cs: Výzkumná skupina
->>>>>>> bde70f40
 - id: rightsholder
   props:
     datacite: RightsHolder
@@ -214,11 +166,8 @@
     en: Rights holder
     sv: Rättighetsinnehavare
     de: RechteinhaberIn
-<<<<<<< HEAD
     es: Titular de derechos
-=======
     cs: Držitel práv
->>>>>>> bde70f40
 - id: sponsor
   props:
     datacite: Sponsor
@@ -227,11 +176,8 @@
     en: Sponsor
     sv: Sponsor
     de: Sponsor
-<<<<<<< HEAD
     es: Patrocinador
-=======
     cs: Sponzor
->>>>>>> bde70f40
 - id: supervisor
   props:
     datacite: Supervisor
@@ -240,11 +186,8 @@
     en: Supervisor
     sv: Handledare
     de: SupervisorIn
-<<<<<<< HEAD
     es: Supervisor
-=======
     cs: Supervizor
->>>>>>> bde70f40
 - id: workpackageleader
   props:
     datacite: WorkPackageLeader
@@ -253,11 +196,8 @@
     en: Work package leader
     sv: Arbetspaketsledare
     de: ArbeitspaketleiterIn
-<<<<<<< HEAD
     es: Líder del paquete de trabajo
-=======
     cs: Vedoucí pracovního balíku
->>>>>>> bde70f40
 - id: other
   props:
     datacite: Other
@@ -266,8 +206,5 @@
     en: Other
     sv: Övriga
     de: Andere
-<<<<<<< HEAD
     es: Otro
-=======
-    cs: Jiné
->>>>>>> bde70f40
+    cs: Jiné