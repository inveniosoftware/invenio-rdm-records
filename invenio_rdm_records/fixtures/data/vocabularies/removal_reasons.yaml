--- conflicted
+++ resolved
@@ -3,118 +3,82 @@
     en: Duplicate of another record
     sv: Duplikat av en annan post
     de: Duplikat eines anderen Eintrags
-<<<<<<< HEAD
     es: Duplicado de otro registro
-=======
     cs: Duplikát jiného záznamu
->>>>>>> bde70f40
 - id: retracted
   title:
     en: Retraction/Withdrawal of a record
     sv: Återkallande/tillbakadragande av en post
     de: Widerruf eines Eintrags
-<<<<<<< HEAD
     es: Retractación/Retiro de un registro
-=======
     cs: Stáhnutí záznamu
->>>>>>> bde70f40
 - id: replaced
   title:
     en: Substitution
     sv: Ersättning
     de: Ersetzung
-<<<<<<< HEAD
     es: Sustitución
-=======
     cs: Nahrazení záznamu
->>>>>>> bde70f40
 - id: spam
   title:
     en: Spam
     sv: Spam
     de: Spam
-<<<<<<< HEAD
     es: Spam
-=======
     cs: Spam
->>>>>>> bde70f40
 - id: test-record
   title:
     en: Test upload of a record
     sv: Test-uppladdning av en post
     de: Test-Upload eines Eintrags
-<<<<<<< HEAD
     es: Carga de prueba de un registro
-=======
     cs: Testovací nahrání záznamu
->>>>>>> bde70f40
 - id: copyright
   title:
     en: Copyright infringement
     sv: Upphovsrättsintrång
     de: Urheberrechtsverletzung
-<<<<<<< HEAD
     es: Infracción de derechos de autor
-=======
     cs: Porušení autorských práv
->>>>>>> bde70f40
 - id: personal-data
   title:
     en: Personal data issue
     sv: Problem med personuppgifter
     de: Problem mit personenbezogenen Daten
-<<<<<<< HEAD
     es: Problema con datos personales
-=======
     cs: Problém s osobními údaji
->>>>>>> bde70f40
 - id: take-down-request
   title:
     en: Take-down request
     sv: Nedtagningsbegäran
     de: Deaktivierungsanfrage
-<<<<<<< HEAD
     es: Solicitud de eliminación
-=======
     cs: Žádost o stažení
->>>>>>> bde70f40
 - id: disputed-authorship
   title:
     en: Disputed authorship
     sv: Omtvistat författarskap
     de: Umstrittene Urheberschaft
-<<<<<<< HEAD
     es: Autoría disputada
-=======
     cs: Sporné autorství
->>>>>>> bde70f40
 - id: misconduct
   title:
     en: Misconduct
     sv: Misskötsamhet
     de: Fehlverhalten
-<<<<<<< HEAD
     es: Mala conducta
-=======
     cs: Nedovolené jednání
->>>>>>> bde70f40
 - id: fraud
   title:
     en: Fraud
     sv: Bedrägeri
     de: Betrug
-<<<<<<< HEAD
     es: Fraude
-=======
     cs: Podvod
->>>>>>> bde70f40
 - id: out-of-scope
   title:
     en: Content out of scope for repository
     sv: Innehåll som ligger utanför repositoriets område
     de: Inhalt außerhalb des Rahmens des Repositoriums
-<<<<<<< HEAD
     es: Contenido fuera del alcance del repositorio
-=======
-    cs: Obsah mimo rozsah určení repozitáře
->>>>>>> bde70f40
+    cs: Obsah mimo rozsah určení repozitáře