// This file is part of Invenio-RDM-Records
// Copyright (C) 2020-2024 CERN.
// Copyright (C) 2020-2022 Northwestern University.
// Copyright (C) 2021 Graz University of Technology.
// Copyright (C) 2022 data-futures.org.
//
// Invenio-RDM-Records is free software; you can redistribute it and/or modify it
// under the terms of the MIT License; see LICENSE file for more details.

import { i18next } from "@translations/invenio_rdm_records/i18next";
import { Formik } from "formik";
import _find from "lodash/find";
import _get from "lodash/get";
import _isEmpty from "lodash/isEmpty";
import _map from "lodash/map";
import PropTypes from "prop-types";
import React, { Component, createRef } from "react";
import {
  RadioField,
  RemoteSelectField,
  SelectField,
  TextField,
  AffiliationsSuggestions,
} from "react-invenio-forms";
import { Button, Form, Modal } from "semantic-ui-react";
import * as Yup from "yup";
import { AffiliationsField } from "./../AffiliationsField";
import { CreatibutorsIdentifiers } from "./CreatibutorsIdentifiers";
import { CREATIBUTOR_TYPE } from "./type";
import Overridable from "react-overridable";

const ModalActions = {
  ADD: "add",
  EDIT: "edit",
};

const NamesAutocompleteOptions = {
  SEARCH: "search",
  SEARCH_ONLY: "search_only",
  OFF: "off",
};

export class CreatibutorsModal extends Component {
  constructor(props) {
    super(props);
    this.state = {
      open: false,
      saveAndContinueLabel: i18next.t("Save and add another"),
      action: null,
      showPersonForm:
        props.autocompleteNames !== NamesAutocompleteOptions.SEARCH_ONLY ||
        !_isEmpty(props.initialCreatibutor),
      isOrganization:
        !_isEmpty(props.initialCreatibutor) &&
        props.initialCreatibutor.person_or_org.type === CREATIBUTOR_TYPE.ORGANIZATION,
      personIdentifiers: [],
      personAffiliations: [],
      organizationIdentifiers: [],
      organizationAffiliations: [],
    };
    this.inputRef = createRef();
    this.identifiersRef = createRef();
    this.affiliationsRef = createRef();
    this.namesAutocompleteRef = createRef();
  }

  initStatesFromInitialCreatibutor(initialCreatibutor) {
    const { affiliations = [] } = initialCreatibutor;
    const { isOrganization } = this.state;
    const identifiers = initialCreatibutor.person_or_org.identifiers?.map(
      (identifier) => identifier.identifier
    );
    this.setState({
      personIdentifiers: isOrganization ? [] : identifiers,
      personAffiliations: isOrganization ? [] : affiliations,
      organizationIdentifiers: isOrganization ? identifiers : [],
      organizationAffiliations: isOrganization ? affiliations : [],
    });
  }

  CreatorSchema = Yup.object({
    person_or_org: Yup.object({
      type: Yup.string(),
      family_name: Yup.string().when("type", (type, schema) => {
        if (type === CREATIBUTOR_TYPE.PERSON && this.isCreator()) {
          return schema.required(i18next.t("Family name is a required field."));
        }
      }),
      name: Yup.string().when("type", (type, schema) => {
        if (type === CREATIBUTOR_TYPE.ORGANIZATION && this.isCreator()) {
          return schema.required(i18next.t("Name is a required field."));
        }
      }),
    }),
    role: Yup.string().when("_", (_, schema) => {
      if (!this.isCreator()) {
        return schema.required(i18next.t("Role is a required field."));
      }
    }),
  });

  openModal = () => {
    this.setState({ open: true, action: null }, () => {
      const { initialCreatibutor } = this.props;
      if (!_isEmpty(initialCreatibutor)) {
        const { isOrganization } = this.state;

        if (isOrganization) {
          // Set family and given name to empty for organizations
          initialCreatibutor.person_or_org.family_name = "";
          initialCreatibutor.person_or_org.given_name = "";
        } else {
          // Set name to empty for persons
          initialCreatibutor.person_or_org.name = "";
        }

        this.initStatesFromInitialCreatibutor(initialCreatibutor);
      }
    });
  };

  closeModal = () => {
    this.setState({
      personAffiliations: [],
      personIdentifiers: [],
      organizationAffiliations: [],
      organizationIdentifiers: [],
      open: false,
      action: null,
    });
  };

  changeContent = () => {
    this.setState({ saveAndContinueLabel: i18next.t("Added") });
    // change in 2 sec
    setTimeout(() => {
      this.setState({
        saveAndContinueLabel: i18next.t("Save and add another"),
      });
    }, 2000);
  };

  displayActionLabel = () => {
    const { action, addLabel, editLabel } = this.props;

    return action === ModalActions.ADD ? addLabel : editLabel;
  };

  /**
   * Function to transform formik creatibutor state
   * back to the external format.
   */
  serializeCreatibutor = (submittedCreatibutor) => {
    const { initialCreatibutor } = this.props;
    const findField = (arrayField, key, value) => {
      const knownField = _find(arrayField, {
        [key]: value,
      });
      return knownField ? knownField : { [key]: value };
    };
    const identifiersFieldPath = "person_or_org.identifiers";
    const affiliationsFieldPath = "affiliations";
    // The modal is saving only identifiers values, thus
    // identifiers with existing scheme are trimmed
    // Here we merge back the known scheme for the submitted identifiers
    const initialIdentifiers = _get(initialCreatibutor, identifiersFieldPath, []);
    const submittedIdentifiers = _get(submittedCreatibutor, identifiersFieldPath, []);
    const identifiers = submittedIdentifiers.map((identifier) => {
      return findField(initialIdentifiers, "identifier", identifier);
    });

    const submittedAffiliations = _get(submittedCreatibutor, affiliationsFieldPath, []);

    return {
      ...submittedCreatibutor,
      person_or_org: {
        ...submittedCreatibutor.person_or_org,
        identifiers,
      },
      affiliations: submittedAffiliations,
    };
  };

  /**
   * Function to transform creatibutor object
   * to formik initialValues. The function is converting
   * the array of objects fields e.g `identifiers`, `affiliations`
   * to simple arrays. This is needed as SUI dropdowns accept only
   * array of strings as values.
   */
  deserializeCreatibutor = (initialCreatibutor) => {
    const identifiersFieldPath = "person_or_org.identifiers";

    return {
      // default type to personal
      person_or_org: {
        type: CREATIBUTOR_TYPE.PERSON,
        ...initialCreatibutor.person_or_org,
        identifiers: _map(
          _get(initialCreatibutor, identifiersFieldPath, []),
          "identifier"
        ),
      },
      affiliations: _get(initialCreatibutor, "affiliations", []),
      role: _get(initialCreatibutor, "role", ""),
    };
  };

  isCreator = () => {
    const { schema } = this.props;

    return schema === "creators";
  };

  onSubmit = (values, formikBag) => {
    const { onCreatibutorChange } = this.props;
    const { action } = this.state;

    onCreatibutorChange(this.serializeCreatibutor(values));
    formikBag.setSubmitting(false);
    formikBag.resetForm();
    switch (action) {
      case "saveAndContinue":
        // Needed to close and open the modal to reset the internal
        // state of the cmp inside the modal
        this.closeModal();
        this.openModal();
        this.changeContent();
        break;
      case "saveAndClose":
        this.closeModal();
        break;
      default:
        break;
    }
  };

  serializeAffiliations = (creatibutors) => {
    const { isOrganization } = this.state;

    return AffiliationsSuggestions(creatibutors, isOrganization);
  };

  updateIdentifiersAndAffiliations(
    formikProps,
    identifiers,
    affiliations,
    identifiersRef,
    affiliationsRef
  ) {
    const personOrOrgPath = `person_or_org`;
    const identifiersFieldPath = `${personOrOrgPath}.identifiers`;
    const affiliationsFieldPath = "affiliations";

    let chosen = {
      [identifiersFieldPath]: identifiers,
      [affiliationsFieldPath]: affiliations,
    };

    Object.entries(chosen).forEach(([path, value]) => {
      formikProps.form.setFieldValue(path, value);
    });

    // Update identifiers render
    identifiersRef.current.setState({
      selectedOptions: identifiersRef.current.valuesToOptions(identifiers),
    });

    // Update affiliations render
    const affiliationsState = affiliations.map(({ name }) => ({
      text: name,
      value: name,
      key: name,
      name,
    }));
    affiliationsRef.current.setState({
      suggestions: affiliationsState,
      selectedSuggestions: affiliationsState,
      searchQuery: null,
      error: false,
      open: false,
    });
  }

  onOrganizationSearchChange = ({ formikProps }, selectedSuggestions) => {
    const selectedSuggestion = selectedSuggestions[0].extra;
    this.setState(
      {
        organizationIdentifiers: selectedSuggestion.identifiers
          .filter((identifier) => identifier.scheme !== "grid") // Filtering out org scheme (RDM_RECORDS_PERSONORG_SCHEMES) for unsupported one i.e. "grid"
          .map((identifier) => identifier.identifier),
        organizationAffiliations: [],
      },
      () => {
        const { organizationIdentifiers, organizationAffiliations } = this.state;

        formikProps.form.setFieldValue("person_or_org.name", selectedSuggestion.name);

        this.updateIdentifiersAndAffiliations(
          formikProps,
          organizationIdentifiers,
          organizationAffiliations,
          this.identifiersRef,
          this.affiliationsRef
        );
      }
    );
  };

  onPersonSearchChange = ({ formikProps }, selectedSuggestions) => {
    if (selectedSuggestions[0].key === "manual-entry") {
      // Empty the autocomplete's selected values
      this.namesAutocompleteRef.current.setState({
        suggestions: [],
        selectedSuggestions: [],
      });
      this.setState({
        showPersonForm: true,
      });
      return;
    }

    const selectedSuggestion = selectedSuggestions[0].extra;
    this.setState(
      {
        showPersonForm: true,
        personIdentifiers: selectedSuggestion.identifiers.map(
          (identifier) => identifier.identifier
        ),
        personAffiliations: selectedSuggestion.affiliations.map(
          (affiliation) => affiliation
        ),
      },
      () => {
        const { personIdentifiers, personAffiliations } = this.state;
        const personOrOrgPath = `person_or_org`;
        const familyNameFieldPath = `${personOrOrgPath}.family_name`;
        const givenNameFieldPath = `${personOrOrgPath}.given_name`;

        let chosen = {
          [givenNameFieldPath]: selectedSuggestion.given_name,
          [familyNameFieldPath]: selectedSuggestion.family_name,
        };
        Object.entries(chosen).forEach(([path, value]) => {
          formikProps.form.setFieldValue(path, value);
        });

        this.updateIdentifiersAndAffiliations(
          formikProps,
          personIdentifiers,
          personAffiliations,
          this.identifiersRef,
          this.affiliationsRef
        );
      }
    );
  };

  render() {
    const { initialCreatibutor, autocompleteNames, roleOptions, trigger, action } =
      this.props;
    const {
      open,
      showPersonForm,
      personIdentifiers,
      personAffiliations,
      organizationIdentifiers,
      organizationAffiliations,
      saveAndContinueLabel,
    } = this.state;

    const ActionLabel = this.displayActionLabel();
    return (
      <Formik
        initialValues={this.deserializeCreatibutor(initialCreatibutor)}
        onSubmit={this.onSubmit}
        enableReinitialize
        validationSchema={this.CreatorSchema}
        validateOnChange={false}
        validateOnBlur={false}
      >
        {({ values, resetForm, handleSubmit }) => {
          const personOrOrgPath = `person_or_org`;
          const typeFieldPath = `${personOrOrgPath}.type`;
          const familyNameFieldPath = `${personOrOrgPath}.family_name`;
          const givenNameFieldPath = `${personOrOrgPath}.given_name`;
          const organizationNameFieldPath = `${personOrOrgPath}.name`;
          const identifiersFieldPath = `${personOrOrgPath}.identifiers`;
          const affiliationsFieldPath = "affiliations";
          const roleFieldPath = "role";
          return (
            <Modal
              centered={false}
              onOpen={() => this.openModal()}
              open={open}
              trigger={trigger}
              onClose={() => {
                this.closeModal();
                resetForm();
              }}
              closeIcon
              closeOnDimmerClick={false}
            >
              <Modal.Header as="h2" className="pt-10 pb-10">
                {ActionLabel}
              </Modal.Header>
              <Modal.Content>
                <Form>
                  <Form.Group>
                    <RadioField
                      fieldPath={typeFieldPath}
                      label={i18next.t("Person")}
                      checked={_get(values, typeFieldPath) === CREATIBUTOR_TYPE.PERSON}
                      value={CREATIBUTOR_TYPE.PERSON}
                      onChange={({ formikProps }) => {
                        this.setState({
                          isOrganization: false,
                        });
                        formikProps.form.setFieldValue(
                          typeFieldPath,
                          CREATIBUTOR_TYPE.PERSON
                        );
                        formikProps.form.setFieldValue(
                          identifiersFieldPath,
                          personIdentifiers
                        );
                        formikProps.form.setFieldValue(
                          affiliationsFieldPath,
                          personAffiliations
                        );
                      }}
                      // eslint-disable-next-line
                      autoFocus
                      optimized
                    />
                    <RadioField
                      fieldPath={typeFieldPath}
                      label={i18next.t("Organization")}
                      checked={
                        _get(values, typeFieldPath) === CREATIBUTOR_TYPE.ORGANIZATION
                      }
                      value={CREATIBUTOR_TYPE.ORGANIZATION}
                      onChange={({ formikProps }) => {
                        this.setState({
                          isOrganization: true,
                        });
                        formikProps.form.setFieldValue(
                          typeFieldPath,
                          CREATIBUTOR_TYPE.ORGANIZATION
                        );
                        formikProps.form.setFieldValue(
                          affiliationsFieldPath,
                          organizationAffiliations
                        );
                        formikProps.form.setFieldValue(
                          identifiersFieldPath,
                          organizationIdentifiers
                        );
                      }}
                      optimized
                    />
                  </Form.Group>
                  {_get(values, typeFieldPath, "") === CREATIBUTOR_TYPE.PERSON ? (
                    <>
                      {autocompleteNames !== NamesAutocompleteOptions.OFF && (
                        <RemoteSelectField
                          selectOnBlur={false}
                          selectOnNavigation={false}
                          searchInput={{
                            autoFocus: _isEmpty(initialCreatibutor),
                          }}
                          fieldPath="creators"
                          clearable
                          multiple={false}
                          allowAdditions={false}
                          placeholder={i18next.t(
                            "Search for persons by name, identifier, or affiliation..."
                          )}
                          noQueryMessage={i18next.t(
                            "Search for persons by name, identifier, or affiliation..."
                          )}
                          required={false}
                          // Disable UI-side filtering of search results
                          search={(options) => options}
                          suggestionAPIUrl="/api/names"
                          serializeSuggestions={this.serializeAffiliations}
                          onValueChange={this.onPersonSearchChange}
                          ref={this.namesAutocompleteRef}
                        />
                      )}
                      {showPersonForm && (
                        <>
                          <Form.Group widths="equal">
                            <TextField
                              label={i18next.t("Family name")}
                              placeholder={i18next.t("Family name")}
                              fieldPath={familyNameFieldPath}
                              required={this.isCreator()}
                            />
                            <TextField
                              label={i18next.t("Given names")}
                              placeholder={i18next.t("Given names")}
                              fieldPath={givenNameFieldPath}
                            />
                          </Form.Group>
                          <CreatibutorsIdentifiers
                            initialOptions={_map(
                              _get(values, identifiersFieldPath, []),
                              (identifier) => ({
                                text: identifier,
                                value: identifier,
                                key: identifier,
                              })
                            )}
                            fieldPath={identifiersFieldPath}
                            ref={this.identifiersRef}
                          />
                          <AffiliationsField
                            fieldPath={affiliationsFieldPath}
                            selectRef={this.affiliationsRef}
                          />
                        </>
                      )}
                    </>
                  ) : (
                    <>
                      {autocompleteNames !== NamesAutocompleteOptions.OFF && (
                        <RemoteSelectField
                          selectOnBlur={false}
                          selectOnNavigation={false}
                          searchInput={{
                            autoFocus: _isEmpty(initialCreatibutor),
                          }}
                          fieldPath="creators"
                          clearable
                          multiple={false}
                          allowAdditions={false}
                          placeholder={i18next.t(
                            "Search for an organization by name, identifier, or affiliation..."
                          )}
                          noQueryMessage={i18next.t(
                            "Search for organization by name, identifier, or affiliation..."
                          )}
                          required={false}
                          // Disable UI-side filtering of search results
                          search={(options) => options}
                          suggestionAPIUrl="/api/affiliations"
                          serializeSuggestions={this.serializeAffiliations}
                          onValueChange={this.onOrganizationSearchChange}
                        />
                      )}
                      <TextField
                        label={i18next.t("Name")}
                        placeholder={i18next.t("Organization name")}
                        fieldPath={organizationNameFieldPath}
                        required={this.isCreator()}
                        // forward ref to Input component because Form.Input
                        // doesn't handle it
                        input={{ ref: this.inputRef }}
                      />
                      <CreatibutorsIdentifiers
                        initialOptions={_map(
                          _get(values, identifiersFieldPath, []),
                          (identifier) => ({
                            text: identifier,
                            value: identifier,
                            key: identifier,
                          })
                        )}
                        fieldPath={identifiersFieldPath}
                        ref={this.identifiersRef}
                        placeholder={i18next.t("e.g. ROR, ISNI or GND.")}
                      />
                      <AffiliationsField
                        fieldPath={affiliationsFieldPath}
                        selectRef={this.affiliationsRef}
                      />
                    </>
                  )}
                  {(_get(values, typeFieldPath) === CREATIBUTOR_TYPE.ORGANIZATION ||
                    (showPersonForm &&
                      _get(values, typeFieldPath) === CREATIBUTOR_TYPE.PERSON)) && (
<<<<<<< HEAD
                    <div>
                      <Overridable
                        id="InvenioRdmRecords.Deposit.CreatibutorsModalRoleSelectField.Container"
                        fieldPath={roleFieldPath}
                        label={i18next.t("Role")}
                        options={roleOptions}
                        placeholder={i18next.t("Select role")}
                        {...(this.isCreator() && { clearable: true })}
                        required={!this.isCreator()}
                        optimized
                        scrolling
                      >
                        <SelectField
                          fieldPath={roleFieldPath}
                          label={i18next.t("Role")}
                          options={roleOptions}
                          placeholder={i18next.t("Select role")}
                          {...(this.isCreator() && { clearable: true })}
                          required={!this.isCreator()}
                          optimized
                          scrolling
                        />
                      </Overridable>
                    </div>
=======
                    <SelectField
                      fieldPath={roleFieldPath}
                      label={i18next.t("Role")}
                      options={roleOptions}
                      placeholder={i18next.t("Select role")}
                      {...(this.isCreator() && { clearable: true })}
                      required={!this.isCreator()}
                      optimized
                      scrolling
                    />
>>>>>>> d6ef02cd
                  )}
                </Form>
              </Modal.Content>
              <Modal.Actions>
                <Button
                  name="cancel"
                  onClick={() => {
                    resetForm();
                    this.closeModal();
                  }}
                  icon="remove"
                  content={i18next.t("Cancel")}
                  floated="left"
                />
                {action === ModalActions.ADD && (
                  <Button
                    name="submit"
                    onClick={() => {
                      this.setState(
                        {
                          action: "saveAndContinue",
                          showPersonForm:
                            autocompleteNames !== NamesAutocompleteOptions.SEARCH_ONLY,
                        },
                        () => {
                          handleSubmit();
                        }
                      );
                    }}
                    primary
                    icon="checkmark"
                    content={saveAndContinueLabel}
                  />
                )}
                <Button
                  name="submit"
                  onClick={() => {
                    this.setState(
                      {
                        action: "saveAndClose",
                        showPersonForm:
                          autocompleteNames !== NamesAutocompleteOptions.SEARCH_ONLY,
                      },
                      () => handleSubmit()
                    );
                  }}
                  primary
                  icon="checkmark"
                  content={i18next.t("Save")}
                />
              </Modal.Actions>
            </Modal>
          );
        }}
      </Formik>
    );
  }
}

CreatibutorsModal.propTypes = {
  schema: PropTypes.oneOf(["creators", "contributors"]).isRequired,
  action: PropTypes.oneOf(["add", "edit"]).isRequired,
  addLabel: PropTypes.string.isRequired,
  autocompleteNames: PropTypes.oneOf(["search", "search_only", "off"]),
  editLabel: PropTypes.string.isRequired,
  initialCreatibutor: PropTypes.shape({
    id: PropTypes.string,
    person_or_org: PropTypes.shape({
      family_name: PropTypes.string,
      given_name: PropTypes.string,
      name: PropTypes.string,
      type: PropTypes.string,
      identifiers: PropTypes.arrayOf(
        PropTypes.shape({
          scheme: PropTypes.string,
          identifier: PropTypes.string,
        })
      ),
    }),
    affiliations: PropTypes.array,
    role: PropTypes.string,
  }),
  trigger: PropTypes.object.isRequired,
  onCreatibutorChange: PropTypes.func.isRequired,
  roleOptions: PropTypes.array,
};

CreatibutorsModal.defaultProps = {
  roleOptions: [],
  initialCreatibutor: {},
  autocompleteNames: "search",
};<|MERGE_RESOLUTION|>--- conflicted
+++ resolved
@@ -580,8 +580,6 @@
                   {(_get(values, typeFieldPath) === CREATIBUTOR_TYPE.ORGANIZATION ||
                     (showPersonForm &&
                       _get(values, typeFieldPath) === CREATIBUTOR_TYPE.PERSON)) && (
-<<<<<<< HEAD
-                    <div>
                       <Overridable
                         id="InvenioRdmRecords.Deposit.CreatibutorsModalRoleSelectField.Container"
                         fieldPath={roleFieldPath}
@@ -603,20 +601,7 @@
                           optimized
                           scrolling
                         />
-                      </Overridable>
-                    </div>
-=======
-                    <SelectField
-                      fieldPath={roleFieldPath}
-                      label={i18next.t("Role")}
-                      options={roleOptions}
-                      placeholder={i18next.t("Select role")}
-                      {...(this.isCreator() && { clearable: true })}
-                      required={!this.isCreator()}
-                      optimized
-                      scrolling
-                    />
->>>>>>> d6ef02cd
+                      </Overridable>         
                   )}
                 </Form>
               </Modal.Content>
